package controller.tests;

import java.time.LocalDate;
import java.time.LocalDateTime;
import java.util.ArrayList;
import java.util.List;

import calendar.model.IEvent;
import calendar.view.ICalendarView;

/**
 * This class is a mock CalendarView used for testing the CalendarController.
 */
public class MockCalendarView implements ICalendarView {
  private final StringBuilder output;

  public MockCalendarView(StringBuilder output) {
    this.output = output;
  }

  /**
   * Displays a general message to the user.
   *
   * @param message the message to display
   */
  @Override
  public void displayMessage(String message) {
    String msg = "Message displayed: " + message + "\n";
    output.append(msg);
  }

  /**
   * Displays an error message to the user.
   *
   * @param error the error message to display
   */
  @Override
  public void displayError(String error) {
    String msg = "Error: " + error + "\n";
    output.append(msg);
  }

  @Override
<<<<<<< HEAD
  public void displayEventsForDate(LocalDate date, List<IEvent> events) {

  }

  @Override
  public void displayEventsForDateRange(LocalDateTime startDate, LocalDateTime endDate, List<IEvent> events) {

=======
  public void displaySuccess(String message) {
    String msg = "Success: " + message + "\n";
    output.append(msg);
>>>>>>> 31791aa0
  }

  public void displayEvent(String subject, ArrayList<String> details) {
    output.append("Event: ").append(subject).append("\n");
    for (String detail : details) {
      output.append("  ").append(detail).append("\n");
    }
  }

  public void displayEventList(String title, ArrayList<String> eventLines) {
    output.append(title).append("\n");
    for (String line : eventLines) {
      output.append(line).append("\n");
    }
  }

  public void displayStatus(String dateTime, String status) {
    output.append("Status at ").append(dateTime).append(": ").append(status).append("\n");
  }

  @Override
  public void displayPrompt() {
    output.append("> \n");
  }

  public void displayBlankLine() {
    output.append("\n");
  }

  @Override
  public void displayStatus(String dateTime, boolean isBusy) {
    String msg = dateTime + "is busy: " + isBusy + "\n";
    output.append(msg);
  }
} <|MERGE_RESOLUTION|>--- conflicted
+++ resolved
@@ -41,7 +41,6 @@
   }
 
   @Override
-<<<<<<< HEAD
   public void displayEventsForDate(LocalDate date, List<IEvent> events) {
 
   }
@@ -49,11 +48,6 @@
   @Override
   public void displayEventsForDateRange(LocalDateTime startDate, LocalDateTime endDate, List<IEvent> events) {
 
-=======
-  public void displaySuccess(String message) {
-    String msg = "Success: " + message + "\n";
-    output.append(msg);
->>>>>>> 31791aa0
   }
 
   public void displayEvent(String subject, ArrayList<String> details) {
