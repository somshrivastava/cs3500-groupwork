package controller;

import java.time.LocalDate;
import java.time.LocalDateTime;
import java.util.ArrayList;
import java.util.List;

import calendar.model.IEvent;
import calendar.view.ICalendarView;

/**
 * This class is a mock CalendarView used for testing the CalendarController.
 */
public class MockCalendarView implements ICalendarView {
  private final StringBuilder output;

  public MockCalendarView(StringBuilder output) {
    this.output = output;
  }

  /**
   * Displays a general message to the user.
   *
   * @param message the message to display
   */
  @Override
  public void displayMessage(String message) {
    String msg = "Message displayed: " + message + "\n";
    output.append(msg);
  }

  /**
   * Displays an error message to the user.
   *
   * @param error the error message to display
   */
  @Override
  public void displayError(String error) {
    String msg = "Error: " + error + "\n";
    output.append(msg);
  }

  @Override
  public void displayEventsForDate(LocalDate date, List<IEvent> events) {
<<<<<<< HEAD
    String msg = "Events on " + date + "\n";
    output.append(msg);
=======
    output.append("Events on ").append(date.toString()).append("\n");
>>>>>>> b4eea726
  }

  @Override
  public void displayEventsForDateRange(LocalDateTime startDate, LocalDateTime endDate, List<IEvent> events) {
<<<<<<< HEAD
    String msg = "Events from " + startDate + " to " + endDate + "\n";
    output.append(msg);
=======
    output.append("Events from ").append(startDate.toString()).append(" to ").append(endDate.toString()).append("\n");
>>>>>>> b4eea726
  }

  public void displayEvent(String subject, ArrayList<String> details) {
    output.append("Event: ").append(subject).append("\n");
    for (String detail : details) {
      output.append("  ").append(detail).append("\n");
    }
  }

  public void displayEventList(String title, ArrayList<String> eventLines) {
    output.append(title).append("\n");
    for (String line : eventLines) {
      output.append(line).append("\n");
    }
  }

  public void displayStatus(String dateTime, String status) {
    output.append("Status at ").append(dateTime).append(": ").append(status).append("\n");
  }

  @Override
  public void displayPrompt() {
    output.append("> \n");
  }

  public void displayBlankLine() {
    output.append("\n");
  }

  @Override
  public void displayStatus(String dateTime, boolean isBusy) {
    String msg = dateTime + "is busy: " + isBusy + "\n";
    output.append(msg);
  }
} <|MERGE_RESOLUTION|>--- conflicted
+++ resolved
@@ -42,22 +42,12 @@
 
   @Override
   public void displayEventsForDate(LocalDate date, List<IEvent> events) {
-<<<<<<< HEAD
-    String msg = "Events on " + date + "\n";
-    output.append(msg);
-=======
     output.append("Events on ").append(date.toString()).append("\n");
->>>>>>> b4eea726
   }
 
   @Override
   public void displayEventsForDateRange(LocalDateTime startDate, LocalDateTime endDate, List<IEvent> events) {
-<<<<<<< HEAD
-    String msg = "Events from " + startDate + " to " + endDate + "\n";
-    output.append(msg);
-=======
     output.append("Events from ").append(startDate.toString()).append(" to ").append(endDate.toString()).append("\n");
->>>>>>> b4eea726
   }
 
   public void displayEvent(String subject, ArrayList<String> details) {
