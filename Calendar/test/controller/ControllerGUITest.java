package controller;

import org.junit.Before;
import org.junit.Test;

import java.time.LocalDate;
import java.time.LocalDateTime;
import java.time.YearMonth;
import java.time.ZoneId;

import calendar.controller.ControllerGUI;
import calendar.controller.Features;
import calendar.controller.ICalendarController;
<<<<<<< HEAD
=======
import calendar.model.Event;
import calendar.model.ICalendarManager;
>>>>>>> 01a286c4
import calendar.model.ICalendarModel;
import calendar.model.ISmartCalendarModel;
import calendar.view.ICalendarViewGUI;

import static org.junit.Assert.assertEquals;

/**
 * Tester for a ControllerGUI object.
 */
public class ControllerGUITest {
  private Features controller;
  private ICalendarModel model;
  private ICalendarViewGUI view;

  private String setUpLog;
  private String setUpManagerLog;
  private String updateCalManagerLog;

  @Before
  public void setUp() {
    StringBuilder logModel = new StringBuilder();
    StringBuilder logView = new StringBuilder();
    //model = new MockCalendarModel(logModel);
<<<<<<< HEAD
    MockCalendarManager manager = new MockCalendarManager(logModel);
    //view = new MockCalendarView(logView);

    // Set up a mock calendar in the manager so event operations work
    MockSmartCalendarModel mockCalendar = new MockSmartCalendarModel(logModel);
    manager.setCurrentCalendar(mockCalendar);
=======
    manager = new MockCalendarManager(logModel);
    view = new MockViewGUI(logView);
    controller = new ControllerGUI(manager);
    // give controller the mock view
    ((ControllerGUI) controller).setView(view);

    // Set up a mock calendar in the manager so event operations work
    MockSmartCalendarModel mockCalendar = new MockSmartCalendarModel(logModel);
    ((MockCalendarManager) manager).setCurrentCalendar(mockCalendar);

    YearMonth now = YearMonth.now();
    LocalDateTime startOfMonth = now.atDay(1).atStartOfDay();
    LocalDateTime endOfMonth = now.atEndOfMonth().atStartOfDay();

    setUpLog = "Features added\n" + "Keyboard shortcut made for pressed LEFT with previousMonth\n"
            + "Keyboard shortcut made for pressed RIGHT with nextMonth\n"
            + "Keyboard shortcut made for pressed S with showSchedule\n"
            + "Current month updated to " + YearMonth.now() + "\n"
            + "Calendar updated to: Default Calendar\n"
            + "Updated event data: \n";
    setUpManagerLog = "Created calendar Default Calendar with timezone " + ZoneId.systemDefault() +
            "Switched to calendar Default Calendar";
    StringBuilder managerLog = new StringBuilder();
    for (LocalDateTime date = startOfMonth; !date.isAfter(endOfMonth); date = date.plusDays(1)) {
      managerLog.append("Queried for all events that occur on ").append(date);
    }
    setUpManagerLog = setUpManagerLog + managerLog;
    updateCalManagerLog = managerLog.toString();
  }

  @Test(expected = IllegalArgumentException.class)
  public void testNullManager() {
    controller = new ControllerGUI(null);
  }

  @Test(expected = IllegalArgumentException.class)
  public void testNullView() {
    ((ControllerGUI) controller).setView(null);
  }

  @Test
  public void testSetView() {
    String out = "Features added\n" + "Keyboard shortcut made for pressed LEFT with previousMonth\n"
            + "Keyboard shortcut made for pressed RIGHT with nextMonth\n"
            + "Keyboard shortcut made for pressed S with showSchedule\n"
            + "Current month updated to " + YearMonth.now() + "\n"
            + "Calendar updated to: Default Calendar\n"
            + "Updated event data: \n";
    assertEquals(out, logView.toString());
    ((ControllerGUI) controller).setView(view);
    assertEquals(out
            + "Features added\n" + "Keyboard shortcut made for pressed LEFT with previousMonth\n"
            + "Keyboard shortcut made for pressed RIGHT with nextMonth\n"
            + "Keyboard shortcut made for pressed S with showSchedule\n"
            + "Current month updated to " + YearMonth.now() + "\n"
            + "Calendar updated to: DefaultTestCalendar\n"
            + "Updated event data: \n", logView.toString());
  }

  @Test
  public void testExecute() {
    ((ICalendarController) controller).execute();
    assertEquals(setUpLog + "View displayed\n", logView.toString());
  }

  @Test
  public void testChangeMonthNext() {
    YearMonth month = YearMonth.of(2025, 6);
    controller.changeMonth(month, 1);
    assertEquals(setUpLog + "Current month updated to " + YearMonth.of(2025, 7) + "\n"
            + "Updated event data: \n", logView.toString());
  }

  @Test
  public void testChangeMonthPrev() {
    YearMonth month = YearMonth.of(2025, 6);
    controller.changeMonth(month, -1);
    assertEquals(setUpLog + "Current month updated to " + YearMonth.of(2025, 5) + "\n"
            + "Updated event data: \n", logView.toString());
  }

//  @Test
//  public void testChangeCalendar() {
//    //controller.changeCalendar("Calendar2");
//    assertEquals(setUpLog + "Calendar updated to: Calendar2\n", logView.toString());
//    assertEquals(setUpManagerLog + "Switched to calendar Calendar2", logModel.toString());
//  }

  @Test
  public void testCreateEvent() {
    LocalDateTime start = LocalDateTime.of(2025, 6, 20, 11, 30);
    LocalDateTime end = LocalDateTime.of(2025, 6, 20, 13, 30);
    controller.createEvent("Class", start, end);
    assertEquals(setUpLog + "Message displayed: Event 'Class' created successfully!\n"
            + "Updated event data: \n", logView.toString());
    assertEquals(setUpManagerLog + "Created single timed event Class starting at " + start
                    + " until " + end + updateCalManagerLog,
            ((MockCalendarManager) manager).getModelLog());
  }

  @Test
  public void testViewEvents() {
    LocalDate date = LocalDate.of(2025, 6, 20);
    controller.viewEvents(date);
    assertEquals(setUpLog + "Events displayed: No events on " + date + "\n", logView.toString());
    assertEquals(setUpManagerLog + "Queried for all events that occur on " + date.atStartOfDay(),
            ((MockCalendarManager) manager).getModelLog());
  }

  @Test
  public void testShowScheduleView() {
    LocalDate date = LocalDate.of(2025, 6, 20);
    controller.showScheduleView(date);
    assertEquals(setUpLog + "Schedule view displayed: No upcoming events.\n", logView.toString());
    assertEquals(setUpManagerLog + "Got upcoming 10 events starting from " + date.atStartOfDay(),
            ((MockCalendarManager) manager).getModelLog());
  }

  @Test
  public void testGetCurrentMonth() {
    YearMonth month = YearMonth.of(2025, 6);
    controller.changeMonth(month, -1);
    assertEquals(setUpLog + "Current month updated to " + YearMonth.of(2025, 5)
            + "\n" + "Updated event data: \n", logView.toString());
    assertEquals(YearMonth.of(2025, 5), controller.getCurrentMonth());
  }

  @Test
  public void testGetCurrentCalendar() {
    MockSmartCalendarModel mockCalendar = new MockSmartCalendarModel(logModel, "Calendar1",
            ZoneId.of("America/New_York"));
    ((MockCalendarManager) manager).setCurrentCalendar(mockCalendar);
    assertEquals("Calendar1", controller.getCurrentCalendar());
  }

  @Test
  public void testEditEvent() {
    LocalDateTime start = LocalDateTime.of(2025, 6, 20, 11, 30);
    LocalDateTime end = LocalDateTime.of(2025, 6, 20, 13, 30);
    controller.editEvent("Class", start, end, "subject", "Vacation");
    assertEquals(setUpLog + "Message displayed: Event updated successfully!\n"
            + "Updated event data: \n", logView.toString());
    assertEquals(setUpManagerLog + "Edited single event's property: Class starting on " + start
                    + " until " + end + ". Changed subject to Vacation" + updateCalManagerLog,
            logModel.toString());
  }

  @Test
  public void testGetEventsForDate() {
    LocalDate date = LocalDate.of(2025, 6, 20);
    controller.getEventsForDate(date);
    assertEquals(setUpManagerLog + "Queried for all events that occur on " + date.atStartOfDay(),
            logModel.toString());
  }

  @Test
  public void testRequestCreateEvent() {
    LocalDate date = LocalDate.of(2025, 6, 20);
    controller.requestCreateEvent(date);
    assertEquals(setUpLog + "Create event dialogue shown for " + date + "\n", logView.toString());
  }

  @Test
  public void testRequestViewEvents() {
    LocalDate date = LocalDate.of(2025, 6, 20);
    controller.requestViewEvents(date);
    assertEquals(setUpLog + "Events shown on " + date + "\n", logView.toString());
    assertEquals(setUpManagerLog + "Queried for all events that occur on " + date.atStartOfDay(),
            logModel.toString());
  }

  @Test
  public void testRequestEditEvent() {
    LocalDate date = LocalDate.of(2025, 6, 20);
    LocalDateTime start = LocalDateTime.of(2025, 6, 20, 11, 30);
    LocalDateTime end = LocalDateTime.of(2025, 6, 20, 13, 30);
    ISmartCalendarModel cal = manager.getCurrentCalendar();
    cal.createSingleTimedEvent("Class", start, end);
    controller.requestEditEvent(cal.findEventBySubjectAndTime("Class", start));
    assertEquals(setUpLog + "Edit event dialogue shown for Class\n", logView.toString());
>>>>>>> 01a286c4
  }
}<|MERGE_RESOLUTION|>--- conflicted
+++ resolved
@@ -11,11 +11,8 @@
 import calendar.controller.ControllerGUI;
 import calendar.controller.Features;
 import calendar.controller.ICalendarController;
-<<<<<<< HEAD
-=======
 import calendar.model.Event;
 import calendar.model.ICalendarManager;
->>>>>>> 01a286c4
 import calendar.model.ICalendarModel;
 import calendar.model.ISmartCalendarModel;
 import calendar.view.ICalendarViewGUI;
@@ -39,22 +36,18 @@
     StringBuilder logModel = new StringBuilder();
     StringBuilder logView = new StringBuilder();
     //model = new MockCalendarModel(logModel);
-<<<<<<< HEAD
     MockCalendarManager manager = new MockCalendarManager(logModel);
     //view = new MockCalendarView(logView);
 
     // Set up a mock calendar in the manager so event operations work
     MockSmartCalendarModel mockCalendar = new MockSmartCalendarModel(logModel);
     manager.setCurrentCalendar(mockCalendar);
-=======
     manager = new MockCalendarManager(logModel);
     view = new MockViewGUI(logView);
     controller = new ControllerGUI(manager);
     // give controller the mock view
     ((ControllerGUI) controller).setView(view);
 
-    // Set up a mock calendar in the manager so event operations work
-    MockSmartCalendarModel mockCalendar = new MockSmartCalendarModel(logModel);
     ((MockCalendarManager) manager).setCurrentCalendar(mockCalendar);
 
     YearMonth now = YearMonth.now();
@@ -227,6 +220,5 @@
     cal.createSingleTimedEvent("Class", start, end);
     controller.requestEditEvent(cal.findEventBySubjectAndTime("Class", start));
     assertEquals(setUpLog + "Edit event dialogue shown for Class\n", logView.toString());
->>>>>>> 01a286c4
   }
 }