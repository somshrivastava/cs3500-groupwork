--- conflicted
+++ resolved
@@ -1,10 +1,7 @@
 package calendar.controller;
 
 import calendar.controller.commands.*;
-<<<<<<< HEAD
-=======
 
->>>>>>> 118d3571
 import java.time.DayOfWeek;
 import java.time.LocalDateTime;
 import java.time.format.DateTimeFormatter;
@@ -180,10 +177,7 @@
     if (weekdays.isEmpty()) {
       throw new IllegalArgumentException("At least one weekday must be specified");
     }
-<<<<<<< HEAD
-=======
 
     return weekdays;
   }
->>>>>>> 118d3571
 }