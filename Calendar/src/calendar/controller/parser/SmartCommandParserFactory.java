package calendar.controller.parser;

import calendar.model.CalendarModel;
import calendar.model.ICalendarManager;
import calendar.model.ICalendarModel;
import calendar.view.ICalendarView;

/**
 * Factory that creates smart command parser objects.
 */
public class SmartCommandParserFactory implements ICommandFactory {
  private static final String CREATE = "create";
  private static final String EDIT = "edit";
  private static final String USE = "use";
  private static final String COPY = "copy";

  private final ICalendarManager manager;
  private final ICalendarView view;

  public SmartCommandParserFactory(ICalendarManager manager, ICalendarView view) {
    this.manager = manager;
    this.view = view;
  }

  @Override
  public ICommandParser createParser(String commandLine) throws IllegalArgumentException {
    validateCommandNotEmpty(commandLine);
    ICommandParser parser = null;

    String[] commandParts = commandLine.trim().split("\\s+");
    String commandType = commandParts[0].toLowerCase();
    String commandType2 = commandParts[1].toLowerCase();

    if (commandType.equals(USE)) {
      parser = new UseCalCommandParser(manager, view);
    }
    else if (commandType.equals(COPY)) {
      parser = new CopyCommandParser(manager, view);
    }
    else if (commandType.equals(CREATE) && commandType2.equals("calendar")) {
      parser = new CreateCalCommandParser(manager, view);
    }
    else if (commandType.equals(EDIT) && commandType2.equals("calendar")) {
      parser = new EditCalCommandParser(manager, view);
    }
    else {
      // get specific currently in use calendar from manager method
<<<<<<< HEAD
      // ICalendarModel model = manager.getCurrentCalendar(commandParts[2]);
      ICalendarModel model = new CalendarModel();
      // throw exception when no current calendar in use
=======
      ICalendarModel model = manager.getCurrentCalendar();
>>>>>>> 7e3049b4
      ICommandFactory defaultFactory = new CommandParserFactory(model, view);
      parser = defaultFactory.createParser(commandLine);
    }

    return parser;
  }

  // Check if the command line is empty, throw an exception if it is
  private void validateCommandNotEmpty(String commandLine) {
    if (commandLine == null || commandLine.trim().isEmpty()) {
      throw new IllegalArgumentException("Command cannot be empty. Please enter a valid command.");
    }
  }
}<|MERGE_RESOLUTION|>--- conflicted
+++ resolved
@@ -45,13 +45,7 @@
     }
     else {
       // get specific currently in use calendar from manager method
-<<<<<<< HEAD
-      // ICalendarModel model = manager.getCurrentCalendar(commandParts[2]);
-      ICalendarModel model = new CalendarModel();
-      // throw exception when no current calendar in use
-=======
       ICalendarModel model = manager.getCurrentCalendar();
->>>>>>> 7e3049b4
       ICommandFactory defaultFactory = new CommandParserFactory(model, view);
       parser = defaultFactory.createParser(commandLine);
     }
