--- conflicted
+++ resolved
@@ -97,14 +97,9 @@
 
   /**
    * User requests to view events for the specified date.
-<<<<<<< HEAD
    * This is a high-level request that the controller can handle by retrieving events and showing
    * appropriate dialogs.
    * 
-=======
-   * This is a high-level request that the controller can handle by retrieving events and showing appropriate dialogs.
-   *
->>>>>>> 01a286c4
    * @param date the date for which to view events
    */
   void requestViewEvents(LocalDate date);
