--- conflicted
+++ resolved
@@ -1,11 +1,8 @@
 package calendar;
 
-<<<<<<< HEAD
 import java.io.FileReader;
-=======
 import java.io.File;
 import java.io.FileNotFoundException;
->>>>>>> 54651efe
 import java.io.InputStreamReader;
 
 import calendar.controller.HeadlessController;
@@ -36,35 +33,6 @@
 
     ICalendarModel calendarModel = new CalendarModel();
     ICalendarView calendarView = new CalendarView(System.out);
-<<<<<<< HEAD
-    ICalendarController calendarController = new CalendarController(calendarModel, calendarView, new InputStreamReader(System.in));
-
-    String mode = null;
-    String filename = null;
-
-    if (args.length < 2 || !args[0].equalsIgnoreCase("--mode")) {
-      throw new IllegalArgumentException("Usage: java CalendarApp --mode [interactive|headless] [filename]");
-    }
-
-    mode = args[1].toLowerCase();
-    if (!mode.equals("interactive") && !mode.equals("headless")) {
-      throw new IllegalArgumentException("Mode must be either 'interactive' or 'headless'");
-    }
-
-    if (mode.equals("headless")) {
-      if (args.length < 3) {
-        throw new IllegalArgumentException("Headless mode requires a filename");
-      }
-      filename = args[2];
-    }
-
-    try {
-      calendarController.go(mode, filename);
-    } catch (IllegalArgumentException e) {
-      System.err.println("Error: " + e.getMessage());
-      System.exit(1);
-    }
-=======
     Readable readable = new InputStreamReader(System.in);
     ICalendarController controller;
 
@@ -82,6 +50,5 @@
       throw new IllegalArgumentException("Invalid mode.");
     }
     controller.go();
->>>>>>> 54651efe
   }
 }